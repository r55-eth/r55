--- conflicted
+++ resolved
@@ -5,12 +5,8 @@
 use proc_macro2::TokenStream;
 use quote::{format_ident, quote};
 use syn::{
-<<<<<<< HEAD
     parse::{Parse, ParseStream},
     FnArg, Ident, ImplItemMethod, LitStr, PathArguments, ReturnType, TraitItemMethod, Type,
-=======
-    parse::{Parse, ParseStream}, FnArg, Ident, ImplItemMethod, LitStr, ReturnType, TraitItemMethod, Type
->>>>>>> d2880317
 };
 
 // Unified method info from `ImplItemMethod` and `TraitItemMethod`
@@ -101,7 +97,6 @@
 
             match value.as_str() {
                 "camelCase" => Some(InterfaceNamingStyle::CamelCase),
-<<<<<<< HEAD
                 invalid => {
                     return Err(syn::Error::new(
                         input.span(),
@@ -111,24 +106,14 @@
                         ),
                     ))
                 }
-=======
-                invalid => return Err(syn::Error::new(
-                    input.span(),
-                    format!("unsupported style: {}. Only 'camelCase' is supported", invalid)
-                ))
->>>>>>> d2880317
             }
         } else {
             None
         };
 
-<<<<<<< HEAD
         Ok(InterfaceArgs {
             rename: rename_style,
         })
-=======
-        Ok(InterfaceArgs { rename: rename_style })
->>>>>>> d2880317
     }
 }
 
@@ -166,7 +151,6 @@
                     address,
                     _phantom: PhantomData
                 }
-<<<<<<< HEAD
             }
         }
 
@@ -257,22 +241,9 @@
             pub fn #name(#self_param, #(#arg_names: #arg_types),*) -> Result<#ok_type, #err_type>  {
                 use alloy_sol_types::SolValue;
                 use alloc::vec::Vec;
-=======
-            }
-        }
->>>>>>> d2880317
-
-        // Implement conversion between interface types
-        impl<C: CallCtx> IntoInterface<#interface_name<C>> for #interface_name<ReadOnly> {
-            fn into_interface(self) -> #interface_name<C> {
-                #interface_name {
-                    address: self.address,
-                    _ctx: PhantomData
-                }
-            }
-        }
-
-<<<<<<< HEAD
+
+                #calldata
+
                 let result = #call_fn(
                     self.address,
                     0_u64,
@@ -397,99 +368,6 @@
             WrapperType::Option(inner_type)
         }
         _ => WrapperType::None,
-=======
-        impl<C: CallCtx> FromBuilder for #interface_name<C> {
-            type Context = C;
-
-            fn from_builder(builder: InterfaceBuilder<Self>) -> Self {
-                Self {
-                    address: builder.address,
-                    _ctx: PhantomData
-                }
-            }
-        }
-
-        impl<C: StaticCtx> #interface_name<C> {
-            #(#immut_method_impls)*
-        }
-
-        impl<C: MutableCtx> #interface_name<C> {
-            #(#mut_method_impls)*
-        }
-    }
-}
-
-fn generate_method_impl(
-    method: &MethodInfo,
-    interface_style: Option<InterfaceNamingStyle>,
-    is_mutable: bool,
-) -> TokenStream {
-    let name = method.name;
-    let return_type = method.return_type;
-    let method_selector = u32::from_be_bytes(
-        generate_fn_selector(method, interface_style).expect("Unable to generate fn selector")
-    );
-
-    let (arg_names, arg_types) = get_arg_props_skip_first(method);
-
-    let calldata = if arg_names.is_empty() {
-        quote! {
-            let mut complete_calldata = Vec::with_capacity(4);
-            complete_calldata.extend_from_slice(&[
-                #method_selector.to_be_bytes()[0],
-                #method_selector.to_be_bytes()[1],
-                #method_selector.to_be_bytes()[2],
-                #method_selector.to_be_bytes()[3],
-            ]);
-        }
-    } else {
-        quote! {
-            let mut args_calldata = (#(#arg_names),*).abi_encode();
-            let mut complete_calldata = Vec::with_capacity(4 + args_calldata.len());
-            complete_calldata.extend_from_slice(&[
-                #method_selector.to_be_bytes()[0],
-                #method_selector.to_be_bytes()[1],
-                #method_selector.to_be_bytes()[2],
-                #method_selector.to_be_bytes()[3],
-            ]);
-            complete_calldata.append(&mut args_calldata);
-        }
-    };
-
-    let (call_fn, self_param) = if is_mutable {
-        (
-            quote! { eth_riscv_runtime::call_contract },
-            quote! { &mut self },
-        )
-    } else {
-        (
-            quote! { eth_riscv_runtime::staticcall_contract },
-            quote! { &self},
-        )
-    };
-
-    let return_ty = match return_type {
-        ReturnType::Default => quote! { () },
-        ReturnType::Type(_, ty) => quote! { #ty },
-    };
-
-    quote! {
-        pub fn #name(#self_param, #(#arg_names: #arg_types),*) -> Option<#return_ty> {
-            use alloy_sol_types::SolValue;
-            use alloc::vec::Vec;
-
-            #calldata
-
-            let result = #call_fn(
-                self.address,
-                0_u64,
-                &complete_calldata,
-                None
-            )?;
-
-            <#return_ty>::abi_decode(&result, true).ok()
-        }
->>>>>>> d2880317
     }
 }
 
@@ -627,7 +505,7 @@
 fn to_camel_case(s: String) -> String {
     let mut result = String::new();
     let mut capitalize_next = false;
-    
+
     // Iterate through characters, skipping non-alphabetic separators
     for (i, c) in s.chars().enumerate() {
         if c.is_alphanumeric() {
@@ -701,8 +579,11 @@
     use super::*;
     use syn::parse_quote;
 
-    struct TestMethod { method: ImplItemMethod }
-    impl TestMethod {
+    struct MockMethod {
+        method: ImplItemMethod,
+    }
+
+    impl MockMethod {
         fn new(name: &str, args: Vec<&str>) -> Self {
             let name_ident = syn::Ident::new(name, proc_macro2::Span::call_site());
             let args_tokens = if args.is_empty() {
@@ -724,11 +605,13 @@
             Self { method }
         }
 
-        fn info(&self) -> MethodInfo { MethodInfo::from(self) }
-    }
-
-    impl<'a> From<&'a TestMethod> for MethodInfo<'a> {
-        fn from(test_method: &'a TestMethod) -> Self {
+        fn info(&self) -> MethodInfo {
+            MethodInfo::from(self)
+        }
+    }
+
+    impl<'a> From<&'a MockMethod> for MethodInfo<'a> {
+        fn from(test_method: &'a MockMethod) -> Self {
             MethodInfo::from(&test_method.method)
         }
     }
@@ -886,21 +769,21 @@
     #[test]
     fn test_fn_selector() {
         // No arguments
-        let method = TestMethod::new("balance", vec![]);
+        let method = MockMethod::new("balance", vec![]);
         assert_eq!(
             generate_fn_selector(&method.info(), None).unwrap(),
             get_selector_from_sig("balance()"),
         );
 
         // Single argument
-        let method = TestMethod::new("transfer", vec!["to: Address"]);
+        let method = MockMethod::new("transfer", vec!["to: Address"]);
         assert_eq!(
             generate_fn_selector(&method.info(), None).unwrap(),
             get_selector_from_sig("transfer(address)"),
         );
 
         // Multiple arguments
-        let method = TestMethod::new(
+        let method = MockMethod::new(
             "transfer_from",
             vec!["from: Address", "to: Address", "amount: U256"],
         );
@@ -910,21 +793,24 @@
         );
 
         // Dynamic arrays
-        let method = TestMethod::new("batch_transfer", vec!["recipients: Vec<Address>"]);
+        let method = MockMethod::new("batch_transfer", vec!["recipients: Vec<Address>"]);
         assert_eq!(
             generate_fn_selector(&method.info(), None).unwrap(),
             get_selector_from_sig("batch_transfer(address[])")
         );
 
         // Tuples
-        let method = TestMethod::new("complex_transfer", vec!["data: (Address, U256)", "check: (Vec<Address>, Vec<Bool>)"]);
+        let method = MockMethod::new(
+            "complex_transfer",
+            vec!["data: (Address, U256)", "check: (Vec<Address>, Vec<Bool>)"],
+        );
         assert_eq!(
             generate_fn_selector(&method.info(), None).unwrap(),
             get_selector_from_sig("complex_transfer((address,uint256),(address[],bool[]))")
         );
 
         // Fixed arrays
-        let method = TestMethod::new("multi_transfer", vec!["amounts: [U256; 3]"]);
+        let method = MockMethod::new("multi_transfer", vec!["amounts: [U256; 3]"]);
         assert_eq!(
             generate_fn_selector(&method.info(), None).unwrap(),
             get_selector_from_sig("multi_transfer(uint256[3])")
@@ -933,13 +819,13 @@
 
     #[test]
     fn test_fn_selector_rename_camel_case() {
-        let method = TestMethod::new("get_balance", vec![]);
+        let method = MockMethod::new("get_balance", vec![]);
         assert_eq!(
             generate_fn_selector(&method.info(), Some(InterfaceNamingStyle::CamelCase)).unwrap(),
             get_selector_from_sig("getBalance()")
         );
 
-        let method = TestMethod::new("transfer_from_account", vec!["to: Address"]);
+        let method = MockMethod::new("transfer_from_account", vec!["to: Address"]);
         assert_eq!(
             generate_fn_selector(&method.info(), Some(InterfaceNamingStyle::CamelCase)).unwrap(),
             get_selector_from_sig("transferFromAccount(address)")
@@ -974,7 +860,7 @@
         ];
 
         for (name, args, signature) in cases {
-            let method = TestMethod::new(name, args);
+            let method = MockMethod::new(name, args);
             assert_eq!(
                 generate_fn_selector(&method.info(), None).unwrap(),
                 get_selector_from_sig(signature),
@@ -1013,7 +899,7 @@
         ];
 
         for (name, args, signature) in cases {
-            let method = TestMethod::new(name, args);
+            let method = MockMethod::new(name, args);
             assert_eq!(
                 generate_fn_selector(&method.info(), None).unwrap(),
                 get_selector_from_sig(signature),
