--- conflicted
+++ resolved
@@ -14,7 +14,7 @@
 use rvemu::{emulator::Emulator, exception::Exception};
 use std::{rc::Rc, sync::Arc};
 
-use super::error::{Error, Result};
+use super::error::{Error, Result, TxResult};
 
 pub fn deploy_contract(db: &mut InMemoryDB, bytecode: Bytes) -> Result<Address> {
     let mut evm = Evm::builder()
@@ -42,16 +42,8 @@
         result => Err(Error::UnexpectedExecResult(result)),
     }
 }
-pub struct TxResult {
-    pub output: Vec<u8>,
-    pub logs: Vec<Log>  
-}
-
-<<<<<<< HEAD
-pub fn run_tx(db: &mut InMemoryDB, addr: &Address, calldata: Vec<u8>) -> TxResult {
-=======
-pub fn run_tx(db: &mut InMemoryDB, addr: &Address, calldata: Vec<u8>) -> Result<()> {
->>>>>>> fdc04c90
+
+pub fn run_tx(db: &mut InMemoryDB, addr: &Address, calldata: Vec<u8>) -> Result<TxResult> {
     let mut evm = Evm::builder()
         .with_db(db)
         .modify_tx_env(|tx| {
@@ -69,23 +61,22 @@
 
     match result {
         ExecutionResult::Success {
+            reason,
+            gas_used,
+            gas_refunded: _,
+            logs,
             output: Output::Call(value),
-            logs,
             ..
         } => {
             println!("Tx result: {:?}", value);
-<<<<<<< HEAD
-            TxResult {
-                output:value.into(),
-                logs
-            }
-        },
-        result => panic!("Unexpected result: {:?}", result),
-=======
-            Ok(())
+            Ok(TxResult {
+                output: value.into(),
+                logs,
+                gas_used,
+                status: true,
+            })
         }
         result => Err(Error::UnexpectedExecResult(result)),
->>>>>>> fdc04c90
     }
 }
 
@@ -357,7 +348,32 @@
                         emu.cpu.xregs.write(12, limbs[2]);
                         emu.cpu.xregs.write(13, limbs[3]);
                     }
-<<<<<<< HEAD
+                    Syscall::GasPrice => {
+                        let value = host.env().tx.gas_price;
+                        let limbs = value.as_limbs();
+                        emu.cpu.xregs.write(10, limbs[0]);
+                        emu.cpu.xregs.write(11, limbs[1]);
+                        emu.cpu.xregs.write(12, limbs[2]);
+                        emu.cpu.xregs.write(13, limbs[3]);
+                    }
+                    Syscall::Origin => {
+                        // Syscall::Origin
+                        let origin = host.env().tx.caller;
+                        // Break address into 3 u64s and write to registers
+                        let origin_bytes = origin.as_slice();
+
+                        let first_u64 = u64::from_be_bytes(origin_bytes[0..8].try_into().unwrap());
+                        emu.cpu.xregs.write(10, first_u64);
+
+                        let second_u64 =
+                            u64::from_be_bytes(origin_bytes[8..16].try_into().unwrap());
+                        emu.cpu.xregs.write(11, second_u64);
+
+                        let mut padded_bytes = [0u8; 8];
+                        padded_bytes[..4].copy_from_slice(&origin_bytes[16..20]);
+                        let third_u64 = u64::from_be_bytes(padded_bytes);
+                        emu.cpu.xregs.write(12, third_u64);
+                    }
                     Syscall::Log => {
                         let data_ptr: u64 = emu.cpu.xregs.read(10);
                         let data_size: u64 = emu.cpu.xregs.read(11);
@@ -388,33 +404,6 @@
                             topics,
                             data.into(),
                         ));
-=======
-                    Syscall::GasPrice => {
-                        let value = host.env().tx.gas_price;
-                        let limbs = value.as_limbs();
-                        emu.cpu.xregs.write(10, limbs[0]);
-                        emu.cpu.xregs.write(11, limbs[1]);
-                        emu.cpu.xregs.write(12, limbs[2]);
-                        emu.cpu.xregs.write(13, limbs[3]);
-                    }
-                    Syscall::Origin => {
-                        // Syscall::Origin
-                        let origin = host.env().tx.caller;
-                        // Break address into 3 u64s and write to registers
-                        let origin_bytes = origin.as_slice();
-
-                        let first_u64 = u64::from_be_bytes(origin_bytes[0..8].try_into().unwrap());
-                        emu.cpu.xregs.write(10, first_u64);
-
-                        let second_u64 =
-                            u64::from_be_bytes(origin_bytes[8..16].try_into().unwrap());
-                        emu.cpu.xregs.write(11, second_u64);
-
-                        let mut padded_bytes = [0u8; 8];
-                        padded_bytes[..4].copy_from_slice(&origin_bytes[16..20]);
-                        let third_u64 = u64::from_be_bytes(padded_bytes);
-                        emu.cpu.xregs.write(12, third_u64);
->>>>>>> fdc04c90
                     }
                 }
             }
