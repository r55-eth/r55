use alloy_primitives::{address, Address, Bytes, U256};
use alloy_sol_types::SolValue;
use r55::{
    compile_deploy, compile_with_prefix,
    exec::{deploy_contract, run_tx},
    test_utils::{add_balance_to_db, get_selector_from_sig, initialize_logger},
};
use revm::InMemoryDB;
use tracing::{debug, error, info};

const ERC20_PATH: &str = concat!(env!("CARGO_MANIFEST_DIR"), "/../examples/erc20");
const ERC20X_PATH: &str = concat!(env!("CARGO_MANIFEST_DIR"), "/../examples/erc20x");

#[test]
fn erc20() {
    initialize_logger();

    let mut db = InMemoryDB::default();

    let alice: Address = address!("000000000000000000000000000000000000000A");
    add_balance_to_db(&mut db, alice, 1e18 as u64);

    let constructor = alice.abi_encode();

    let bytecode = compile_with_prefix(compile_deploy, ERC20_PATH).unwrap();
    let bytecode_x = compile_with_prefix(compile_deploy, ERC20X_PATH).unwrap();
<<<<<<< HEAD
    let erc20 = deploy_contract(&mut db, bytecode).unwrap();
    let erc20_x = deploy_contract(&mut db, bytecode_x).unwrap();
=======
    let addr1 = deploy_contract(&mut db, bytecode, Some(constructor)).unwrap();
    let addr2 = deploy_contract(&mut db, bytecode_x, None).unwrap();
>>>>>>> 2396411e

    let total_supply = get_selector_from_sig("total_supply");
    let selector_balance = get_selector_from_sig("balance_of");
    let selector_x_balance = get_selector_from_sig("x_balance_of");
    let selector_mint = get_selector_from_sig("mint");
    let selector_x_mint = get_selector_from_sig("x_mint");
    let alice: Address = address!("000000000000000000000000000000000000000A");
    let value_mint = U256::from(42e18);
    let mut calldata_balance = alice.abi_encode();
    let mut calldata_mint = (alice, value_mint).abi_encode();
    let mut calldata_x_balance = (alice, erc20).abi_encode();

    let mut complete_calldata_balance = selector_balance.to_vec();
    complete_calldata_balance.append(&mut calldata_balance);

    let mut complete_calldata_mint = selector_mint.to_vec();
    complete_calldata_mint.append(&mut calldata_mint);

    let mut complete_calldata_x_balance = selector_x_balance.to_vec();
    complete_calldata_x_balance.append(&mut calldata_x_balance);

    info!("----------------------------------------------------------");
    info!("-- X-MINT TX -----------------------------------------------");
    info!("----------------------------------------------------------");

    let mut complete_calldata_x_mint = selector_x_mint.to_vec();
    complete_calldata_x_mint.append(&mut (alice, U256::from(1e18), erc20).abi_encode());

    debug!(
        "Tx Calldata:\n> {:#?}",
        Bytes::from(complete_calldata_x_mint.clone())
    );
    match run_tx(&mut db, &erc20_x, complete_calldata_x_mint.clone()) {
        Ok(res) => info!("{}", res),
        Err(e) => {
            error!("Error when executing tx! {:#?}", e);
            panic!()
        }
    };

    info!("----------------------------------------------------------");
    info!("-- MINT TX -----------------------------------------------");
    info!("----------------------------------------------------------");
    debug!(
        "Tx Calldata:\n> {:#?}",
        Bytes::from(complete_calldata_mint.clone())
    );
    match run_tx(&mut db, &erc20, complete_calldata_mint.clone()) {
        Ok(res) => info!("{}", res),
        Err(e) => {
            error!("Error when executing tx! {:#?}", e);
            panic!()
        }
    };
    info!("----------------------------------------------------------");
    info!("-- TOTAL SUPPLY ------------------------------------------");
    info!("----------------------------------------------------------");
    debug!("Tx Calldata:\n> {:#?}", Bytes::from(total_supply.to_vec()));
    match run_tx(&mut db, &erc20, total_supply.to_vec()) {
        Ok(res) => info!("Success! {}", res),
        Err(e) => {
            error!("Error when executing tx! {:#?}", e);
            panic!()
        }
    };

    info!("----------------------------------------------------------");
    info!("-- BALANCE OF TX -----------------------------------------");
    info!("----------------------------------------------------------");
    debug!(
        "Tx Calldata:\n> {:#?}",
        Bytes::from(complete_calldata_balance.clone())
    );
    match run_tx(&mut db, &erc20, complete_calldata_balance.clone()) {
        Ok(res) => info!("{}", res),
        Err(e) => {
            error!("Error when executing tx! {:#?}", e);
            panic!()
        }
    };

    info!("----------------------------------------------------------");
    info!("-- X-CONTRACT BALANCE OF TX ------------------------------");
    info!("----------------------------------------------------------");
    debug!(
        "Tx calldata:\n> {:#?}",
        Bytes::from(complete_calldata_x_balance.clone())
    );
    match run_tx(&mut db, &erc20_x, complete_calldata_x_balance.clone()) {
        Ok(res) => info!("{}", res),
        Err(e) => {
            error!("Error when executing tx! {:#?}", e);
            panic!();
        }
    }
}<|MERGE_RESOLUTION|>--- conflicted
+++ resolved
@@ -24,13 +24,8 @@
 
     let bytecode = compile_with_prefix(compile_deploy, ERC20_PATH).unwrap();
     let bytecode_x = compile_with_prefix(compile_deploy, ERC20X_PATH).unwrap();
-<<<<<<< HEAD
-    let erc20 = deploy_contract(&mut db, bytecode).unwrap();
-    let erc20_x = deploy_contract(&mut db, bytecode_x).unwrap();
-=======
-    let addr1 = deploy_contract(&mut db, bytecode, Some(constructor)).unwrap();
-    let addr2 = deploy_contract(&mut db, bytecode_x, None).unwrap();
->>>>>>> 2396411e
+    let erc20 = deploy_contract(&mut db, bytecode, Some(constructor)).unwrap();
+    let erc20_x = deploy_contract(&mut db, bytecode_x, None).unwrap();
 
     let total_supply = get_selector_from_sig("total_supply");
     let selector_balance = get_selector_from_sig("balance_of");
