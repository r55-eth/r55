[package]
name = "contract-derive"
version = "0.1.0"
edition = "2021"

[dependencies]
proc-macro2 = "1.0"
quote = "1.0"
syn = { version = "1.0", features = ["full"] }
<<<<<<< HEAD
alloy-core = { version = "0.7.4", default-features = false }
alloy-sol-types = { version = "0.7.4", default-features = false }
alloy-dyn-abi = { version = "0.7.4", default-features = false }
=======
alloy-core = { version = "0.8.20", default-features = false }
alloy-sol-types = { version = "0.8.20", default-features = false }
>>>>>>> e442e005

[lib]
proc-macro = true<|MERGE_RESOLUTION|>--- conflicted
+++ resolved
@@ -7,14 +7,8 @@
 proc-macro2 = "1.0"
 quote = "1.0"
 syn = { version = "1.0", features = ["full"] }
-<<<<<<< HEAD
-alloy-core = { version = "0.7.4", default-features = false }
-alloy-sol-types = { version = "0.7.4", default-features = false }
-alloy-dyn-abi = { version = "0.7.4", default-features = false }
-=======
 alloy-core = { version = "0.8.20", default-features = false }
 alloy-sol-types = { version = "0.8.20", default-features = false }
->>>>>>> e442e005
 
 [lib]
 proc-macro = true