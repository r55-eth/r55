--- conflicted
+++ resolved
@@ -25,14 +25,6 @@
     }
 
     pub fn x_get(&self, target: Address) -> U256 {
-<<<<<<< HEAD
-        ISimpleStorage::new(target).get()
-=======
-        match ISimpleStorage::new(target).with_ctx(self).get() {
-            Some(value) => value,
-            // easily add fallback logic if desired
-            _ => eth_riscv_runtime::revert(),
-        }
->>>>>>> 544e477f
+        ISimpleStorage::new(target).with_ctx(self).get()
     }
 }