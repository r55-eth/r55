#![no_std]

extern crate alloc;
use alloc::vec::Vec;
use alloy_core::primitives::{Address, Bytes, U256};
use core::arch::asm;
<<<<<<< HEAD
use core::cmp;
=======
>>>>>>> d2880317
use core::marker::PhantomData;
use eth_riscv_syscalls::Syscall;

// Concrete types implementing the context traits
pub struct ReadOnly;
pub struct ReadWrite;

// Marker traits to determine call context
pub trait CallCtx {}
pub trait StaticCtx: CallCtx {}
pub trait MutableCtx: StaticCtx {}

impl CallCtx for ReadOnly {}
impl CallCtx for ReadWrite {}
impl StaticCtx for ReadOnly {}
impl StaticCtx for ReadWrite {}
impl MutableCtx for ReadWrite {}

// Marker trait to connect contract method context with call ctx
pub trait MethodCtx { type Allowed: CallCtx; }
impl<'a, T> MethodCtx for &'a T { type Allowed = ReadOnly; }
impl<'a, T> MethodCtx for &'a mut T { type Allowed = ReadWrite; }

// Types and traits to build a MethodCtx-aware interface
pub struct InterfaceBuilder<I> {
    pub address: Address,
    pub _phantom: PhantomData<I>,
}

pub trait InitInterface: Sized {
    fn new(address: Address) -> InterfaceBuilder<Self>;
}

// Key change: Add trait to convert between interface types
pub trait IntoInterface<T> {
    fn into_interface(self) -> T;
}

impl<I> InterfaceBuilder<I> {
    pub fn with_ctx<M: MethodCtx, T>(
        self,
        _: M
    ) -> T 
    where
        I: IntoInterface<T>,
        M: MethodCtx<Allowed = T::Context>,
        T: FromBuilder
    {
        let target_builder = InterfaceBuilder {
            address: self.address,
            _phantom: PhantomData,
        };
        T::from_builder(target_builder)
    }
}

pub trait FromBuilder: Sized {
    type Context: CallCtx;
    fn from_builder(builder: InterfaceBuilder<Self>) -> Self;
}


/// Trait for contracts to have an entry point for txs  
pub trait Contract {
    fn call(&mut self);
    fn call_with_data(&mut self, calldata: &[u8]);
}

pub fn call_contract(
    addr: Address,
    value: u64,
    data: &[u8],
    ret_size: Option<u64>,
) -> Bytes {
    // Perform the call without writing return data into (REVM) memory
    call(addr, value, data.as_ptr() as u64, data.len() as u64);
    // Load call output to memory
    handle_call_output(ret_size)
}

<<<<<<< HEAD
=======
    let output = handle_call_output(ret_size);
    Some(output)
}

>>>>>>> d2880317
pub fn call(addr: Address, value: u64, data_offset: u64, data_size: u64) {
    let addr: U256 = addr.into_word().into();
    let addr = addr.as_limbs();
    unsafe {
        asm!(
            "ecall",
            in("a0") addr[0], in("a1") addr[1], in("a2") addr[2],
            in("a3") value, in("a4") data_offset, in("a5") data_size,
            in("t0") u8::from(Syscall::Call)
        );
    }
}

<<<<<<< HEAD
pub fn staticcall_contract(addr: Address, value: u64, data: &[u8], ret_size: Option<u64>) -> Bytes {
    // Perform the staticcall without writting return data into (REVM) memory
    staticcall(addr, value, data.as_ptr() as u64, data.len() as u64);
    // Load call output to memory
    handle_call_output(ret_size)
=======
pub fn staticcall_contract(addr: Address, value: u64, data: &[u8], ret_size: Option<u64>) -> Option<Bytes> {
    // Perform the staticcall without writing return data into (REVM) memory
    staticcall(addr, value, data.as_ptr() as u64, data.len() as u64);

    let output = handle_call_output(ret_size);
    Some(output)
>>>>>>> d2880317
}

fn handle_call_output(ret_size: Option<u64>) -> Bytes {
    // Figure out return data size + initialize memory location
    let ret_size = match ret_size {
        Some(size) => size,
        None => return_data_size(),
    };
  
    if ret_size == 0 {
        return Bytes::default()
    };

    let mut ret_data = Vec::with_capacity(ret_size as usize);
    ret_data.resize(ret_size as usize, 0);

    // Copy the return data from the interpreter's buffer
    let (offset, chunks, remainder) = (ret_data.as_ptr() as u64, ret_size / 32, ret_size % 32);

    // handle full chunks
    for i in 0..chunks {
        let step = i * 32;
<<<<<<< HEAD
        return_data_copy(offset + step, step, 32);
    };

    // handle potential last partial-chunk
    if remainder != 0 {
        let step = chunks * 32;
        return_data_copy(offset + step, step, remainder);
    };

=======
        return_data_copy(offset + step, step, 32)
    };

>>>>>>> d2880317
    Bytes::from(ret_data)
}

pub fn staticcall(addr: Address, value: u64, data_offset: u64, data_size: u64) {
    let addr: U256 = addr.into_word().into();
    let addr = addr.as_limbs();
    unsafe {
        asm!(
            "ecall",
            in("a0") addr[0], in("a1") addr[1], in("a2") addr[2],
            in("a3") value, in("a4") data_offset, in("a5") data_size,
            in("t0") u8::from(Syscall::StaticCall)
        );
    }
}

pub fn return_data_size() -> u64 {
    let size: u64;
    unsafe {
        asm!( "ecall", lateout("a0") size, in("t0") u8::from(Syscall::ReturnDataSize));
    }

    size
}

pub fn return_data_copy(dest_offset: u64, res_offset: u64, res_size: u64) {
    unsafe {
        asm!(
            "ecall",
            in("a0") dest_offset, in("a1") res_offset, in("a2") res_size, in("t0")
            u8::from(Syscall::ReturnDataCopy)
        );
    }
}<|MERGE_RESOLUTION|>--- conflicted
+++ resolved
@@ -3,12 +3,7 @@
 extern crate alloc;
 use alloc::vec::Vec;
 use alloy_core::primitives::{Address, Bytes, U256};
-use core::arch::asm;
-<<<<<<< HEAD
-use core::cmp;
-=======
->>>>>>> d2880317
-use core::marker::PhantomData;
+use core::{arch::asm, marker::PhantomData};
 use eth_riscv_syscalls::Syscall;
 
 // Concrete types implementing the context traits
@@ -88,13 +83,6 @@
     handle_call_output(ret_size)
 }
 
-<<<<<<< HEAD
-=======
-    let output = handle_call_output(ret_size);
-    Some(output)
-}
-
->>>>>>> d2880317
 pub fn call(addr: Address, value: u64, data_offset: u64, data_size: u64) {
     let addr: U256 = addr.into_word().into();
     let addr = addr.as_limbs();
@@ -108,20 +96,11 @@
     }
 }
 
-<<<<<<< HEAD
 pub fn staticcall_contract(addr: Address, value: u64, data: &[u8], ret_size: Option<u64>) -> Bytes {
-    // Perform the staticcall without writting return data into (REVM) memory
+    // Perform the staticcall without writing return data into (REVM) memory
     staticcall(addr, value, data.as_ptr() as u64, data.len() as u64);
     // Load call output to memory
     handle_call_output(ret_size)
-=======
-pub fn staticcall_contract(addr: Address, value: u64, data: &[u8], ret_size: Option<u64>) -> Option<Bytes> {
-    // Perform the staticcall without writing return data into (REVM) memory
-    staticcall(addr, value, data.as_ptr() as u64, data.len() as u64);
-
-    let output = handle_call_output(ret_size);
-    Some(output)
->>>>>>> d2880317
 }
 
 fn handle_call_output(ret_size: Option<u64>) -> Bytes {
@@ -144,7 +123,6 @@
     // handle full chunks
     for i in 0..chunks {
         let step = i * 32;
-<<<<<<< HEAD
         return_data_copy(offset + step, step, 32);
     };
 
@@ -154,11 +132,6 @@
         return_data_copy(offset + step, step, remainder);
     };
 
-=======
-        return_data_copy(offset + step, step, 32)
-    };
-
->>>>>>> d2880317
     Bytes::from(ret_data)
 }
 
