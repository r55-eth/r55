--- conflicted
+++ resolved
@@ -222,32 +222,61 @@
     Ok(())
 }
 
-<<<<<<< HEAD
-
-//////////////////////////
-///     TESTS           //
-//////////////////////////
-
-fn parse_hex_result(result: &[u8]) -> u64 {
-    let mut bytes = [0u8; 8];
-    bytes.copy_from_slice(&result[24..32]); 
-    u64::from_be_bytes(bytes)
-}
-
-fn parse_bool_result(hex_result: &[u8]) -> bool {
-    if hex_result.len() == 32 {
-        hex_result[31] == 1
-    } else {
-        false
-    }
-}
-
-fn main() {
-    test_runtime_from_binary();
-    test_deploy();
-=======
+fn test_transfer_logs() -> eyre::Result<()> {
+    let rv_bytecode = compile_runtime("erc20")?;
+    const CONTRACT_ADDR: Address = address!("0d4a11d5EEaaC28EC3F61d100daF4d40471f1852");
+    let mut db = InMemoryDB::default();
+
+    // Setup contract
+    let mut bytecode = vec![0xff];
+    bytecode.extend_from_slice(&rv_bytecode);
+    add_contract_to_db(&mut db, CONTRACT_ADDR, Bytes::from(bytecode));
+
+    // Setup addresses
+    let alice: Address = address!("0000000000000000000000000000000000000001");
+    let bob: Address = address!("0000000000000000000000000000000000000002");
+
+    // Add balance to Alice's account for gas fees
+    add_balance_to_db(&mut db, alice, 1e18 as u64);
+
+    // Mint tokens to Alice
+    let selector_mint = &keccak256("mint")[0..4];
+    let mut calldata_mint = (alice, 100u64).abi_encode();
+    let mut complete_mint_calldata = selector_mint.to_vec();
+    complete_mint_calldata.append(&mut calldata_mint);
+    
+    let mint_result = run_tx(&mut db, &CONTRACT_ADDR, complete_mint_calldata)?;
+    println!("Mint result status: {}", mint_result.status);
+
+    println!("\n=== Transfer Logs Test ===");
+    println!("Expected Transfer Event:");
+    println!("- From: {}", alice);
+    println!("- To: {}", bob);
+    println!("- Amount: 50 tokens");
+
+    let selector_transfer = &keccak256("transfer")[0..4];
+    let mut calldata_transfer = (bob, 50u64).abi_encode();
+    let mut complete_transfer_calldata = selector_transfer.to_vec();
+    complete_transfer_calldata.append(&mut calldata_transfer);
+    
+    let transfer_result = run_tx(&mut db, &CONTRACT_ADDR, complete_transfer_calldata)?;
+    
+    println!("\nActual Transfer Log:");
+    if let Some(log) = transfer_result.logs.first() {
+        let topics = log.data.topics();
+        println!("- Event Hash: {}", hex::encode(topics[0]));
+        println!("- From: 0x{}", hex::encode(&topics[1][12..]));
+        println!("- To: 0x{}", hex::encode(&topics[2][12..]));
+        let amount = u64::from_be_bytes(log.data.data[24..32].try_into().unwrap());
+        println!("- Amount: {} tokens", amount);
+    }
+    
+    Ok(())
+}
+
+
 fn main() -> eyre::Result<()> {
     test_runtime_from_binary()?;
-    test_deploy()
->>>>>>> fdc04c90
+    test_deploy();
+    test_transfer_logs()
 }