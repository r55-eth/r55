--- conflicted
+++ resolved
@@ -3,17 +3,12 @@
 use alloy_sol_types::SolValue;
 use proc_macro::TokenStream;
 use quote::{format_ident, quote};
-<<<<<<< HEAD
 use syn::{
     parse_macro_input, Data, DeriveInput, Fields, FnArg, ImplItem, ImplItemMethod, ItemImpl,
     ItemTrait, ReturnType, TraitItem,
 };
 
 mod helpers;
-=======
-use syn::{parse_macro_input, Data, DeriveInput, Fields, ImplItem, ItemImpl, ItemTrait, TraitItem};
-use syn::{FnArg, ReturnType};
->>>>>>> 8714771e
 
 #[proc_macro_derive(Event, attributes(indexed))]
 pub fn event_derive(input: TokenStream) -> TokenStream {
@@ -310,117 +305,18 @@
     let input = parse_macro_input!(item as ItemTrait);
     let trait_name = &input.ident;
 
-<<<<<<< HEAD
     let methods: Vec<_> = input
-=======
-    let method_impls: Vec<_> = input
->>>>>>> 8714771e
         .items
         .iter()
         .map(|item| {
             if let TraitItem::Method(method) = item {
-<<<<<<< HEAD
                 method
             } else {
                 panic!("Expected methods arguments")
-=======
-                let method_name = &method.sig.ident;
-                let selector_bytes = keccak256(method_name.to_string())[..4]
-                    .try_into()
-                    .unwrap_or_default();
-                let method_selector = u32::from_be_bytes(selector_bytes);
-
-                // Extract argument types and names, skipping self
-                let arg_types: Vec<_> = method
-                    .sig
-                    .inputs
-                    .iter()
-                    .skip(1)
-                    .map(|arg| {
-                        if let FnArg::Typed(pat_type) = arg {
-                            let ty = &*pat_type.ty;
-                            quote! { #ty }
-                        } else {
-                            panic!("Expected typed arguments");
-                        }
-                    })
-                    .collect();
-                let arg_names: Vec<_> = (0..method.sig.inputs.len() - 1)
-                    .map(|i| format_ident!("arg{}", i))
-                    .collect();
-
-                // Get the return type
-                let return_type = match &method.sig.output {
-                    ReturnType::Default => quote! { () },
-                    ReturnType::Type(_, ty) =>
-                        quote! { #ty },
-                };
-
-                // Generate calldata with different encoding depending on # of args
-                let args_encoding = if arg_names.is_empty() {
-                    quote! {
-                        let mut complete_calldata = Vec::with_capacity(4);
-                        complete_calldata.extend_from_slice(&[
-                            #method_selector.to_be_bytes()[0],
-                            #method_selector.to_be_bytes()[1],
-                            #method_selector.to_be_bytes()[2],
-                            #method_selector.to_be_bytes()[3],
-                        ]);
-                    }
-                } else if arg_names.len() == 1 {
-                    quote! {
-                        let mut args_calldata = #(#arg_names),*.abi_encode();
-                        let mut complete_calldata = Vec::with_capacity(4 + args_calldata.len());
-                        complete_calldata.extend_from_slice(&[
-                            #method_selector.to_be_bytes()[0],
-                            #method_selector.to_be_bytes()[1],
-                            #method_selector.to_be_bytes()[2],
-                            #method_selector.to_be_bytes()[3],
-                        ]);
-                        complete_calldata.append(&mut args_calldata);
-                    }
-                } else {
-                    quote! {
-                        let mut args_calldata = (#(#arg_names),*).abi_encode();
-                        let mut complete_calldata = Vec::with_capacity(4 + args_calldata.len());
-                        complete_calldata.extend_from_slice(&[
-                            #method_selector.to_be_bytes()[0],
-                            #method_selector.to_be_bytes()[1],
-                            #method_selector.to_be_bytes()[2],
-                            #method_selector.to_be_bytes()[3],
-                        ]);
-                        complete_calldata.append(&mut args_calldata);
-                    }
-                };
-
-                Some(quote! {
-                    pub fn #method_name(&self, #(#arg_names: #arg_types),*) -> Option<#return_type> {
-                        use alloy_sol_types::SolValue;
-                        use alloc::vec::Vec;
-
-                        #args_encoding
-
-                        // Make the call
-                        let result = eth_riscv_runtime::call_contract(
-                            self.address,
-                            0_u64,
-                            &complete_calldata,
-                            32_u64 // TODO: Figure out how to use SolType to get the return size
-
-                        )?;
-
-                        // Decode result
-                        <#return_type>::abi_decode(&result, true).ok()
-                    }
-                })
-            } else {
-                panic!("Expected methods arguments");
->>>>>>> 8714771e
             }
         })
         .collect();
 
-<<<<<<< HEAD
     // Generate intreface implementation
     let interface = helpers::generate_interface(&methods, trait_name);
 
@@ -429,21 +325,4 @@
     };
 
     TokenStream::from(output)
-=======
-    let expanded = quote! {
-        pub struct #trait_name {
-            address: Address,
-        }
-
-        impl #trait_name {
-            pub fn new(address: Address) -> Self {
-                Self { address }
-            }
-
-            #(#method_impls)*
-        }
-    };
-
-    TokenStream::from(expanded)
->>>>>>> 8714771e
 }