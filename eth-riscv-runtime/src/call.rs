#![no_std]

extern crate alloc;
use alloc::vec::Vec;
use alloy_core::primitives::{Address, Bytes, U256};
use core::arch::asm;
use core::cmp;
use core::marker::PhantomData;
use eth_riscv_syscalls::Syscall;

// Concrete types implementing the context traits
pub struct ReadOnly;
pub struct ReadWrite;

// Marker traits to determine call context
pub trait CallCtx {}
pub trait StaticCtx: CallCtx {}
pub trait MutableCtx: StaticCtx {}

impl CallCtx for ReadOnly {}
impl CallCtx for ReadWrite {}
impl StaticCtx for ReadOnly {}
impl StaticCtx for ReadWrite {}
impl MutableCtx for ReadWrite {}

// Marker trait to connect contract method context with call ctx
pub trait MethodCtx { type Allowed: CallCtx; }
impl<'a, T> MethodCtx for &'a T { type Allowed = ReadOnly; }
impl<'a, T> MethodCtx for &'a mut T { type Allowed = ReadWrite; }

// Types and traits to build a MethodCtx-aware interface
pub struct InterfaceBuilder<I> {
    pub address: Address,
    pub _phantom: PhantomData<I>,
}

pub trait InitInterface: Sized {
    fn new(address: Address) -> InterfaceBuilder<Self>;
}

// Key change: Add trait to convert between interface types
pub trait IntoInterface<T> {
    fn into_interface(self) -> T;
}

impl<I> InterfaceBuilder<I> {
    pub fn with_ctx<M: MethodCtx, T>(
        self,
        _: M
    ) -> T 
    where
        I: IntoInterface<T>,
        M: MethodCtx<Allowed = T::Context>,
        T: FromBuilder
    {
        let target_builder = InterfaceBuilder {
            address: self.address,
            _phantom: PhantomData,
        };
        T::from_builder(target_builder)
    }
}

pub trait FromBuilder: Sized {
    type Context: CallCtx;
    fn from_builder(builder: InterfaceBuilder<Self>) -> Self;
}


/// Trait for contracts to have an entry point for txs  
pub trait Contract {
    fn call(&mut self);
    fn call_with_data(&mut self, calldata: &[u8]);
}

<<<<<<< HEAD
pub fn call_contract(addr: Address, value: u64, data: &[u8], ret_size: Option<u64>) -> Bytes {
    // Perform the call without writting return data into (REVM) memory
=======
pub fn call_contract(
    addr: Address,
    value: u64,
    data: &[u8],
    ret_size: Option<u64>,
) -> Option<Bytes> {
    // Perform the call without writing return data into (REVM) memory
>>>>>>> a57632fa
    call(addr, value, data.as_ptr() as u64, data.len() as u64);

    // Figure out return data size + initialize memory location
    let ret_size = match ret_size {
        Some(size) => size,
        None => return_data_size(),
    };
<<<<<<< HEAD
    if ret_size == 0 { return Bytes::default() };
=======
    if ret_size == 0 {
        return Some(Bytes::default());
    };
>>>>>>> a57632fa

    let mut ret_data = Vec::with_capacity(ret_size as usize);
    ret_data.resize(ret_size as usize, 0);

    // Copy the return data from the interpreter's buffer
<<<<<<< HEAD
    let (offset, chuncks, remainder) = (ret_data.as_ptr() as u64, ret_size / 32, ret_size % 32);

    // handle full chunks
    for i in 0..chuncks {
        let step = i * 32;
        return_data_copy(offset + step, step, 32);
    };

    // handle potential last partial-chunk
    if remainder != 0 {
        let step = chuncks * 32;
        return_data_copy(offset + step, step, remainder);
    };
=======
    let (offset, chunks) = (ret_data.as_ptr() as u64, ret_size / 32);
    for i in 0..chunks {
        let step = i * 32;
        return_data_copy(offset + step, step, 32)
    }
>>>>>>> a57632fa

    Bytes::from(ret_data)
}

pub fn call(addr: Address, value: u64, data_offset: u64, data_size: u64) {
    let addr: U256 = addr.into_word().into();
    let addr = addr.as_limbs();
    unsafe {
        asm!(
            "ecall",
            in("a0") addr[0], in("a1") addr[1], in("a2") addr[2],
            in("a3") value, in("a4") data_offset, in("a5") data_size,
            in("t0") u8::from(Syscall::Call)
        );
    }
}

pub fn staticcall_contract(addr: Address, value: u64, data: &[u8], ret_size: Option<u64>) -> Bytes {
    // Perform the staticcall without writting return data into (REVM) memory
    staticcall(addr, value, data.as_ptr() as u64, data.len() as u64);

    // Figure out return data size + initialize memory location
    let ret_size = match ret_size {
        Some(size) => size,
        None => return_data_size(),
    };
<<<<<<< HEAD
    if ret_size == 0 { return Bytes::default()};
=======
    if ret_size == 0 {
        return Some(Bytes::default())
    };
>>>>>>> a57632fa

    let mut ret_data = Vec::with_capacity(ret_size as usize);
    ret_data.resize(ret_size as usize, 0);


    // Copy the return data from the interpreter's buffer
<<<<<<< HEAD
    let (offset, chuncks, remainder) = (ret_data.as_ptr() as u64, ret_size / 32, ret_size % 32);

    // handle full chunks
    for i in 0..chuncks {
=======
    let (offset, chunks) = (ret_data.as_ptr() as u64, ret_size / 32);
    for i in 0..chunks {
>>>>>>> a57632fa
        let step = i * 32;
        return_data_copy(offset + step, step, 32);
    };

    // handle potential last partial-chunk
    if remainder != 0 {
        let step = chuncks * 32;
        return_data_copy(offset + step, step, remainder);
    };

    Bytes::from(ret_data)
}

pub fn staticcall(addr: Address, value: u64, data_offset: u64, data_size: u64) {
    let addr: U256 = addr.into_word().into();
    let addr = addr.as_limbs();
    unsafe {
        asm!(
            "ecall",
            in("a0") addr[0], in("a1") addr[1], in("a2") addr[2],
            in("a3") value, in("a4") data_offset, in("a5") data_size,
            in("t0") u8::from(Syscall::StaticCall)
        );
    }
}

pub fn return_data_size() -> u64 {
    let size: u64;
    unsafe {
        asm!( "ecall", lateout("a0") size, in("t0") u8::from(Syscall::ReturnDataSize));
    }

    size
}

pub fn return_data_copy(dest_offset: u64, res_offset: u64, res_size: u64) {
    unsafe {
        asm!(
            "ecall",
            in("a0") dest_offset, in("a1") res_offset, in("a2") res_size, in("t0")
            u8::from(Syscall::ReturnDataCopy)
        );
    }
}<|MERGE_RESOLUTION|>--- conflicted
+++ resolved
@@ -73,10 +73,6 @@
     fn call_with_data(&mut self, calldata: &[u8]);
 }
 
-<<<<<<< HEAD
-pub fn call_contract(addr: Address, value: u64, data: &[u8], ret_size: Option<u64>) -> Bytes {
-    // Perform the call without writting return data into (REVM) memory
-=======
 pub fn call_contract(
     addr: Address,
     value: u64,
@@ -84,7 +80,6 @@
     ret_size: Option<u64>,
 ) -> Option<Bytes> {
     // Perform the call without writing return data into (REVM) memory
->>>>>>> a57632fa
     call(addr, value, data.as_ptr() as u64, data.len() as u64);
 
     // Figure out return data size + initialize memory location
@@ -92,39 +87,28 @@
         Some(size) => size,
         None => return_data_size(),
     };
-<<<<<<< HEAD
-    if ret_size == 0 { return Bytes::default() };
-=======
+
     if ret_size == 0 {
         return Some(Bytes::default());
     };
->>>>>>> a57632fa
 
     let mut ret_data = Vec::with_capacity(ret_size as usize);
     ret_data.resize(ret_size as usize, 0);
 
     // Copy the return data from the interpreter's buffer
-<<<<<<< HEAD
     let (offset, chuncks, remainder) = (ret_data.as_ptr() as u64, ret_size / 32, ret_size % 32);
 
     // handle full chunks
-    for i in 0..chuncks {
+    for i in 0..chunks {
         let step = i * 32;
         return_data_copy(offset + step, step, 32);
     };
 
     // handle potential last partial-chunk
     if remainder != 0 {
-        let step = chuncks * 32;
+        let step = chunks * 32;
         return_data_copy(offset + step, step, remainder);
     };
-=======
-    let (offset, chunks) = (ret_data.as_ptr() as u64, ret_size / 32);
-    for i in 0..chunks {
-        let step = i * 32;
-        return_data_copy(offset + step, step, 32)
-    }
->>>>>>> a57632fa
 
     Bytes::from(ret_data)
 }
@@ -151,35 +135,26 @@
         Some(size) => size,
         None => return_data_size(),
     };
-<<<<<<< HEAD
-    if ret_size == 0 { return Bytes::default()};
-=======
+  
     if ret_size == 0 {
-        return Some(Bytes::default())
+        return Some(Bytes::default());
     };
->>>>>>> a57632fa
 
     let mut ret_data = Vec::with_capacity(ret_size as usize);
     ret_data.resize(ret_size as usize, 0);
 
-
     // Copy the return data from the interpreter's buffer
-<<<<<<< HEAD
     let (offset, chuncks, remainder) = (ret_data.as_ptr() as u64, ret_size / 32, ret_size % 32);
 
     // handle full chunks
-    for i in 0..chuncks {
-=======
-    let (offset, chunks) = (ret_data.as_ptr() as u64, ret_size / 32);
     for i in 0..chunks {
->>>>>>> a57632fa
         let step = i * 32;
         return_data_copy(offset + step, step, 32);
     };
 
     // handle potential last partial-chunk
     if remainder != 0 {
-        let step = chuncks * 32;
+        let step = chunks * 32;
         return_data_copy(offset + step, step, remainder);
     };
 
