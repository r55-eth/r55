--- conflicted
+++ resolved
@@ -4,11 +4,8 @@
 use alloc::vec::Vec;
 use alloy_core::primitives::{Address, Bytes, U256};
 use core::arch::asm;
-<<<<<<< HEAD
 use core::marker::PhantomData;
-=======
 use eth_riscv_syscalls::Syscall;
->>>>>>> b478d44f
 
 // Concrete types implementing the context traits
 pub struct ReadOnly;
@@ -128,14 +125,16 @@
         Some(size) => size,
         None => return_data_size(),
     };
-    if ret_size == 0 { return Some(Bytes::default())};
+    if ret_size == 0 {
+        return Some(Bytes::default())
+    };
 
     let mut ret_data = Vec::with_capacity(ret_size as usize);
     ret_data.resize(ret_size as usize, 0);
 
     // Copy the return data from the interpreter's buffer
-    let (offset, chuncks) = (ret_data.as_ptr() as u64, ret_size / 32);
-    for i in 0..chuncks {
+    let (offset, chunks) = (ret_data.as_ptr() as u64, ret_size / 32);
+    for i in 0..chunks {
         let step = i * 32;
         return_data_copy(offset + step, step, 32)
     };
