#![no_std]
#![no_main]

use core::default::Default;

use alloy_core::primitives::{address, Bytes, Address, U256};
use contract_derive::{contract, interface};

extern crate alloc;
use alloc::{string::String, vec::Vec};

#[derive(Default)]
pub struct EVMCaller;

#[interface("camelCase")]
trait ISimpleStorage {
    fn get(&self) -> U256;
    fn set(&mut self, value: U256);
}

#[contract]
impl EVMCaller {
    pub fn x_set(&mut self, target: Address, value: U256) {
        ISimpleStorage::new(target).with_ctx(self).set(value);
    }

    pub fn x_get(&self, target: Address) -> U256 {
<<<<<<< HEAD
        ISimpleStorage::new(target).with_ctx(self).get().unwrap_or_default()
=======
        match ISimpleStorage::new(target).with_ctx(self).get() {
            Some(value) => value,
            // easily add fallback logic if desired
            _ => eth_riscv_runtime::revert(),
        }
>>>>>>> d2880317
    }
}<|MERGE_RESOLUTION|>--- conflicted
+++ resolved
@@ -25,14 +25,6 @@
     }
 
     pub fn x_get(&self, target: Address) -> U256 {
-<<<<<<< HEAD
-        ISimpleStorage::new(target).with_ctx(self).get().unwrap_or_default()
-=======
-        match ISimpleStorage::new(target).with_ctx(self).get() {
-            Some(value) => value,
-            // easily add fallback logic if desired
-            _ => eth_riscv_runtime::revert(),
-        }
->>>>>>> d2880317
+        ISimpleStorage::new(target).with_ctx(self).get().expect("Unable to get value")
     }
 }