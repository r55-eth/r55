--- conflicted
+++ resolved
@@ -7,13 +7,7 @@
 
 exclude = [
     "contract-derive",
-<<<<<<< HEAD
-    "erc20",
-    "erc20x",
-    "evm-caller",
-=======
     "examples/*",
->>>>>>> e442e005
     "eth-riscv-runtime",
 ]
 
