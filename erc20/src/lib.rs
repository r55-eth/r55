#![no_std]
#![no_main]

use core::default::Default;

use contract_derive::{contract, payable, Event};
use eth_riscv_runtime::types::Mapping;

use alloy_core::primitives::{Address, address, U256};
extern crate alloc;

extern crate alloc;
use alloc::string::String;

#[derive(Default)]
pub struct ERC20 {
    balances: Mapping<Address, u64>,
    allowances: Mapping<Address, Mapping<Address, u64>>,
    total_supply: U256,
    name: String,
    symbol: String,
    decimals: u8,
}

#[derive(Event)]
pub struct Transfer {
    #[indexed]
    pub from: Address,
    #[indexed]
    pub to: Address,
    pub value: u64
}

#[contract]
impl ERC20 {
    pub fn balance_of(&self, owner: Address) -> u64 {
        self.balances.read(owner)
    }

    pub fn transfer(&self, to: Address, value: u64) -> bool {
        let from = msg_sender();
<<<<<<< HEAD
        let from_balance = self.balance.read(from);
        let to_balance = self.balance.read(to);

=======
        let from_balance = self.balances.read(from);
        let to_balance = self.balances.read(to);
>>>>>>> fdc04c90
        if from == to || from_balance < value {
            revert();
        }

<<<<<<< HEAD
        self.balance.write(from, from_balance - value);
        self.balance.write(to, to_balance + value);

        log::emit(Transfer::new(from, to, value));
        true
    }

    #[payable]
    pub fn mint(&self, to: Address, value: u64) -> bool {
        let owner = msg_sender();
        if owner != address!("0000000000000000000000000000000000000007") {
            revert();
        }

        let to_balance = self.balance.read(to);
        self.balance.write(to, to_balance + value);

        true
=======
        self.balances.write(from, from_balance - value);
        self.balances.write(to, to_balance + value);

        true
    }

    pub fn approve(&self, spender: Address, value: u64) -> bool {
        let spender_allowances = self.allowances.read(msg_sender());
        spender_allowances.write(spender, value);
        true
    }

    pub fn transfer_from(&self, sender: Address, recipient: Address, amount: u64) -> bool {
        let allowance = self.allowances.read(sender).read(msg_sender());
        let sender_balance = self.balances.read(sender);
        let recipient_balance = self.balances.read(recipient);

        self.allowances.read(sender).write(msg_sender(), allowance - amount);
        self.balances.write(sender, sender_balance - amount);
        self.balances.write(recipient, recipient_balance + amount);

        true
    }

    pub fn total_supply(&self) -> U256 {
        self.total_supply
    }

    pub fn allowance(&self, owner: Address, spender: Address) -> u64 {
        self.allowances.read(owner).read(spender)
    }

    pub fn mint(&self, to: Address, value: u64) {
        let owner = msg_sender();
        let to_balance = self.balances.read(to);
        self.balances.write(to, to_balance + value);
>>>>>>> fdc04c90
    }

}<|MERGE_RESOLUTION|>--- conflicted
+++ resolved
@@ -7,7 +7,6 @@
 use eth_riscv_runtime::types::Mapping;
 
 use alloy_core::primitives::{Address, address, U256};
-extern crate alloc;
 
 extern crate alloc;
 use alloc::string::String;
@@ -39,41 +38,17 @@
 
     pub fn transfer(&self, to: Address, value: u64) -> bool {
         let from = msg_sender();
-<<<<<<< HEAD
-        let from_balance = self.balance.read(from);
-        let to_balance = self.balance.read(to);
-
-=======
         let from_balance = self.balances.read(from);
         let to_balance = self.balances.read(to);
->>>>>>> fdc04c90
+
         if from == to || from_balance < value {
             revert();
         }
 
-<<<<<<< HEAD
-        self.balance.write(from, from_balance - value);
-        self.balance.write(to, to_balance + value);
-
-        log::emit(Transfer::new(from, to, value));
-        true
-    }
-
-    #[payable]
-    pub fn mint(&self, to: Address, value: u64) -> bool {
-        let owner = msg_sender();
-        if owner != address!("0000000000000000000000000000000000000007") {
-            revert();
-        }
-
-        let to_balance = self.balance.read(to);
-        self.balance.write(to, to_balance + value);
-
-        true
-=======
         self.balances.write(from, from_balance - value);
         self.balances.write(to, to_balance + value);
 
+        log::emit(Transfer::new(from, to, value));
         true
     }
 
@@ -103,11 +78,16 @@
         self.allowances.read(owner).read(spender)
     }
 
-    pub fn mint(&self, to: Address, value: u64) {
+    #[payable]
+    pub fn mint(&self, to: Address, value: u64) -> bool {
         let owner = msg_sender();
+        if owner != address!("0000000000000000000000000000000000000001") {
+            revert();
+        }
+
         let to_balance = self.balances.read(to);
         self.balances.write(to, to_balance + value);
->>>>>>> fdc04c90
+
+        true
     }
-
 }