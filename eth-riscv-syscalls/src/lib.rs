#![no_std]

macro_rules! syscalls {
    ($(($num:expr, $identifier:ident, $name:expr)),* $(,)?) => {
        #[derive(Copy, Clone, Ord, PartialOrd, Eq, PartialEq, Hash)]
        #[repr(u8)]
        pub enum Syscall {
            $($identifier = $num),*
        }

        impl core::fmt::Display for Syscall {
            fn fmt(&self, f: &mut core::fmt::Formatter) -> core::fmt::Result {
                write!(f, "{}", match self {
                    $(Syscall::$identifier => $name),*
                })
            }
        }

        impl core::str::FromStr for Syscall {
            type Err = ();
            fn from_str(input: &str) -> Result<Self, Self::Err> {
                match input {
                    $($name => Ok(Syscall::$identifier)),*,
                    _ => Err(()),
                }
            }
        }

        impl From<Syscall> for u8 {
            fn from(syscall: Syscall) -> Self {
                syscall as Self
            }
        }

        impl core::convert::TryFrom<u8> for Syscall {
            type Error = ();
            fn try_from(value: u8) -> Result<Self, Self::Error> {
                match value {
                    $($num => Ok(Syscall::$identifier)),*,
                    _ => Err(()),
                }
            }
        }
    }
}

// Generate `Syscall` enum with supported syscalls and their ids.
//
// The opcode for each syscall matches the corresponding EVM opcode,
// as described on https://www.evm.codes.
//
// t0: 0x20, opcode for keccak256, a0: offset, a1: size, returns keccak256 hash
<<<<<<< HEAD
// t0: 0x33, opcode for caller, returns an address
// t0: 0x54, opcode for sload, a0: storage key, returns 64-bit value in a0
// t0: 0x55, opcode for sstore, a0: storage key, a1: storage value, returns nothing
// t0: 0xf1, opcode for call, args: TODO
// t0: 0xf3, opcode for return, a0: memory address of data, a1: length of data in bytes, doesn't return
// t0: 0xfd, opcode for revert, doesn't return
=======
// t0: 0x34, opcode for callvalue, a0: first limb, a1: second limb, a2: third limb, a3: fourth limb, returns 256-bit value
>>>>>>> bc989b18
syscalls!(
    (0x20, Keccak256, "keccak256"),
<<<<<<< HEAD
    (0x33, Caller, "caller"),
    (0x54, SLoad, "sload"),
    (0x55, SStore, "sstore"),
    (0xf1, Call, "call"),
    (0xf3, Return, "return"),
    (0xfd, Revert, "revert")
=======
    (0x34, CallValue, "callvalue"),
>>>>>>> bc989b18
);<|MERGE_RESOLUTION|>--- conflicted
+++ resolved
@@ -50,26 +50,20 @@
 // as described on https://www.evm.codes.
 //
 // t0: 0x20, opcode for keccak256, a0: offset, a1: size, returns keccak256 hash
-<<<<<<< HEAD
 // t0: 0x33, opcode for caller, returns an address
+// t0: 0x34, opcode for callvalue, a0: first limb, a1: second limb, a2: third limb, a3: fourth limb, returns 256-bit value
 // t0: 0x54, opcode for sload, a0: storage key, returns 64-bit value in a0
 // t0: 0x55, opcode for sstore, a0: storage key, a1: storage value, returns nothing
 // t0: 0xf1, opcode for call, args: TODO
 // t0: 0xf3, opcode for return, a0: memory address of data, a1: length of data in bytes, doesn't return
 // t0: 0xfd, opcode for revert, doesn't return
-=======
-// t0: 0x34, opcode for callvalue, a0: first limb, a1: second limb, a2: third limb, a3: fourth limb, returns 256-bit value
->>>>>>> bc989b18
 syscalls!(
     (0x20, Keccak256, "keccak256"),
-<<<<<<< HEAD
     (0x33, Caller, "caller"),
+    (0x34, CallValue, "callvalue"),
     (0x54, SLoad, "sload"),
     (0x55, SStore, "sstore"),
     (0xf1, Call, "call"),
     (0xf3, Return, "return"),
     (0xfd, Revert, "revert")
-=======
-    (0x34, CallValue, "callvalue"),
->>>>>>> bc989b18
 );