--- conflicted
+++ resolved
@@ -24,19 +24,10 @@
     let bytecode = compile_with_prefix(compile_deploy, ERC20_PATH).unwrap();
     let erc20 = deploy_contract(&mut db, bytecode, Some(constructor)).unwrap();
 
-<<<<<<< HEAD
-    let total_supply = get_selector_from_sig("total_supply");
-    let selector_balance = get_selector_from_sig("balance_of");
-    let selector_mint = get_selector_from_sig("mint");
-
-=======
     let total_supply = get_selector_from_sig("total_supply()");
     let selector_balance = get_selector_from_sig("balance_of(address)");
-    let selector_x_balance = get_selector_from_sig("x_balance_of(address,address)");
     let selector_mint = get_selector_from_sig("mint(address,uint256)");
-    let selector_x_mint = get_selector_from_sig("x_mint(address,uint256,address)");
-    let alice: Address = address!("000000000000000000000000000000000000000A");
->>>>>>> f0b8c79f
+
     let value_mint = U256::from(42e18);
     let mut calldata_mint = (alice, value_mint).abi_encode();
     let mut complete_calldata_mint = selector_mint.to_vec();
@@ -105,9 +96,9 @@
     let bytecode = compile_with_prefix(compile_deploy, ERC20_PATH).unwrap();
     let erc20 = deploy_contract(&mut db, bytecode, Some(constructor)).unwrap();
 
-    let total_supply = get_selector_from_sig("total_supply");
-    let selector_x_balance = get_selector_from_sig("x_balance_of");
-    let selector_x_mint = get_selector_from_sig("x_mint");
+    let total_supply = get_selector_from_sig("total_supply()");
+    let selector_x_balance = get_selector_from_sig("x_balance_of(address,address)");
+    let selector_x_mint = get_selector_from_sig("x_mint(address,uint256,address)");
 
     info!("----------------------------------------------------------");
     info!("-- X-MINT TX -----------------------------------------------");
