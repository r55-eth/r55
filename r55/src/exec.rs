use alloy_core::primitives::{Keccak256, U32};
use core::{cell::RefCell, ops::Range};
use eth_riscv_interpreter::setup_from_elf;
use eth_riscv_syscalls::Syscall;
use revm::{
    handler::register::EvmHandler,
    interpreter::{
        CallInputs, CallScheme, CallValue, Host, InstructionResult, Interpreter, InterpreterAction,
        InterpreterResult, SharedMemory,
    },
    primitives::{address, Address, Bytes, ExecutionResult, Log, Output, TransactTo, B256, U256},
    Database, Evm, Frame, FrameOrResult, InMemoryDB,
};
use rvemu::{emulator::Emulator, exception::Exception};
use std::{collections::BTreeMap, rc::Rc, sync::Arc};
use tracing::{debug, info, trace, warn};

use super::error::{Error, Result, TxResult};
use super::gas;
use super::syscall_gas;

const R5_REST_OF_RAM_INIT: u64 = 0x80300000; // Defined at `r5-rust-rt.x`

pub fn deploy_contract(
    db: &mut InMemoryDB,
    bytecode: Bytes,
    encoded_args: Option<Vec<u8>>,
) -> Result<Address> {
    // Craft initcode: [0xFF][codesize][bytecode][constructor_args]
    let codesize = U32::from(bytecode.len());
    debug!("CODESIZE: {}", codesize);

    let mut init_code = Vec::new();
    init_code.push(0xff);
    init_code.extend_from_slice(&Bytes::from(codesize.to_be_bytes_vec()));
    init_code.extend_from_slice(&bytecode);
    if let Some(args) = encoded_args {
        debug!("ENCODED_ARGS: {:#?}", Bytes::from(args.clone()));
        init_code.extend_from_slice(&args);
    }
    debug!("INITCODE SIZE: {}", init_code.len());

    // Run CREATE tx
    let mut evm = Evm::builder()
        .with_db(db)
        .modify_tx_env(|tx| {
            tx.caller = address!("000000000000000000000000000000000000000A");
            tx.transact_to = TransactTo::Create;
            tx.data = Bytes::from(init_code);
            tx.value = U256::from(0);
        })
        .append_handler_register(handle_register)
        .build();
    evm.cfg_mut().limit_contract_code_size = Some(usize::MAX);

    let result = evm.transact_commit()?;

    match result {
        ExecutionResult::Success {
            output: Output::Create(_value, Some(addr)),
            logs,
            ..
        } => {
            info!(
                "NEW DEPLOYMENT:\n> contract address: {:?}{}",
                addr,
                if logs.is_empty() {
                    ""
                } else {
                    "\n> logs: {:#?}\n"
                }
            );
            Ok(addr)
        }
        result => Err(Error::UnexpectedExecResult(result)),
    }
}

pub fn run_tx(db: &mut InMemoryDB, addr: &Address, calldata: Vec<u8>) -> Result<TxResult> {
    let mut evm = Evm::builder()
        .with_db(db)
        .modify_tx_env(|tx| {
            tx.caller = address!("000000000000000000000000000000000000000A");
            tx.transact_to = TransactTo::Call(*addr);
            tx.data = calldata.into();
            tx.value = U256::from(0);
            tx.gas_price = U256::from(42);
            tx.gas_limit = 100_000;
        })
        .append_handler_register(handle_register)
        .build();

    let result = evm.transact_commit()?;

    match result {
        ExecutionResult::Success {
            reason: _,
            gas_used,
            gas_refunded: _,
            logs,
            output: Output::Call(value),
            ..
        } => {
            debug!("Tx result: {:?}", value);
            Ok(TxResult {
                output: value.into(),
                logs,
                gas_used,
                status: true,
            })
        }
        result => Err(Error::UnexpectedExecResult(result)),
    }
}

#[derive(Debug)]
struct RVEmu { emu: Emulator }

fn riscv_context(frame: &Frame) -> Option<RVEmu> {
    let interpreter = frame.interpreter();

    let Some((0xFF, bytecode)) = interpreter.bytecode.split_first() else {
        warn!("NOT RISCV CONTRACT!");
        return None;
    };

<<<<<<< HEAD
    match setup_from_elf(bytecode, &interpreter.contract.input) {
        Ok(emu) => Some( RVEmu { emu } ),
=======
    let (code, calldata) = if frame.is_create() {
        let (code_size, init_code) = bytecode.split_at(4);
        let Some((0xFF, bytecode)) = init_code.split_first() else {
            warn!("NOT RISCV CONTRACT!");
            return None;
        };
        let code_size = U32::from_be_slice(code_size).to::<usize>() - 1; // deduct control byte `0xFF`
        let end_of_args = init_code.len() - 34; // deduct control byte + ignore empty (32 byte) word appended by revm

        (&bytecode[..code_size], &bytecode[code_size..end_of_args])
    } else if frame.is_call() {
        (bytecode, interpreter.contract.input.as_ref())
    } else {
        todo!("Support EOF")
    };

    match setup_from_elf(code, calldata) {
        Ok(emu) => Some(RVEmu {
            emu,
            returned_data_destiny: None,
        }),
>>>>>>> fe46cdee
        Err(err) => {
            warn!("Failed to setup from ELF: {err}");
            None
        }
    }
}

pub fn handle_register<EXT, DB: Database>(handler: &mut EvmHandler<'_, EXT, DB>) {
    trace!("HANDLE REGISTER");
    let call_stack = Rc::<RefCell<Vec<_>>>::new(RefCell::new(Vec::new()));

    // create a riscv context on call frame.
    let call_stack_inner = call_stack.clone();
    let old_handle = handler.execution.call.clone();
    handler.execution.call = Arc::new(move |ctx, inputs| {
        let result = old_handle(ctx, inputs);
        if let Ok(FrameOrResult::Frame(frame)) = &result {
            trace!("Creating new CALL frame");
            call_stack_inner.borrow_mut().push(riscv_context(frame));
        }
        result
    });

    // create a riscv context on create frame.
    let call_stack_inner = call_stack.clone();
    let old_handle = handler.execution.create.clone();
    handler.execution.create = Arc::new(move |ctx, inputs| {
        let result = old_handle(ctx, inputs);
        if let Ok(FrameOrResult::Frame(frame)) = &result {
            trace!("Creating new CREATE frame");
            call_stack_inner.borrow_mut().push(riscv_context(frame));
        }
        result
    });

    // execute riscv context or old logic.
    let old_handle = handler.execution.execute_frame.clone();
    handler.execution.execute_frame = Arc::new(move |frame, memory, instraction_table, ctx| {
        let depth = call_stack.borrow().len() - 1;

        // use last frame as stack is LIFO
        let mut result = if let Some(Some(riscv_context)) = call_stack.borrow_mut().last_mut() {
            debug!(
                "=== [FRAME-{}] Contract: {} ============-",
                depth,
                frame.interpreter().contract.target_address,
            );
            execute_riscv(riscv_context, frame.interpreter_mut(), memory, ctx)?
        } else {
            debug!("=== [OLD Handler] ==================--");
            old_handle(frame, memory, instraction_table, ctx)?
        };

        // if action is return, pop the stack.
        if result.is_return() { call_stack.borrow_mut().pop(); }

        debug!("=== [Frame-{}] {:#?}", depth, frame.interpreter().gas);
        Ok(result)
    });
}

fn execute_riscv(
    rvemu: &mut RVEmu,
    interpreter: &mut Interpreter,
    _shared_memory: &mut SharedMemory,
    host: &mut dyn Host,
) -> Result<InterpreterAction> {
    trace!("{} RISC-V execution:  PC: {:#x}",
        if rvemu.emu.cpu.pc == R5_REST_OF_RAM_INIT { "Starting" } else { "Resuming" },
        rvemu.emu.cpu.pc,
    );

    let emu = &mut rvemu.emu;
    emu.cpu.is_count = true;

    let return_revert = |interpreter: &mut Interpreter, gas_used: u64| {
        let _ = interpreter.gas.record_cost(gas_used);
        Ok(InterpreterAction::Return {
            result: InterpreterResult {
                result: InstructionResult::Revert,
                // return empty bytecode
                output: Bytes::new(),
                gas: interpreter.gas,
            },
        })
    };

    // Run emulator and capture ecalls
    loop {
        let run_result = emu.start();
        match run_result {
            Err(Exception::EnvironmentCallFromMMode) => {
                let t0: u64 = emu.cpu.xregs.read(5);

                let Ok(syscall) = Syscall::try_from(t0 as u8) else {
                    warn!("Unhandled syscall: {:?}", t0);
                    return return_revert(interpreter, interpreter.gas.spent());
                };
                debug!("[Syscall::{} - {:#04x}]", syscall, t0);

                match syscall {
                    Syscall::Return => {
                        let ret_offset: u64 = emu.cpu.xregs.read(10);
                        let ret_size: u64 = emu.cpu.xregs.read(11);

                        let r55_gas = r55_gas_used(&emu.cpu.inst_counter);
                        debug!("> Total R55 gas: {}", r55_gas);

                        // RETURN logs the gas of the whole risc-v instruction set
                        syscall_gas!(interpreter, r55_gas);

                        let data_bytes = dram_slice(emu, ret_offset, ret_size)?;

                        return Ok(InterpreterAction::Return {
                            result: InterpreterResult {
                                result: InstructionResult::Return,
                                output: data_bytes.to_vec().into(),
                                gas: interpreter.gas, // FIXME: gas is not correct
                            },
                        });
                    }
                    Syscall::SLoad => {
                        let key1: u64 = emu.cpu.xregs.read(10);
                        let key2: u64 = emu.cpu.xregs.read(11);
                        let key3: u64 = emu.cpu.xregs.read(12);
                        let key4: u64 = emu.cpu.xregs.read(13);
                        let key = U256::from_limbs([key1, key2, key3, key4]);
                        debug!(
                            "> SLOAD ({}) - Key: {:#02x}",
                            interpreter.contract.target_address, key
                        );
                        match host.sload(interpreter.contract.target_address, key) {
                            Some((value, is_cold)) => {
                                debug!(
                                    "> SLOAD ({}) - Value: {}",
                                    interpreter.contract.target_address, value
                                );
                                let limbs = value.as_limbs();
                                emu.cpu.xregs.write(10, limbs[0]);
                                emu.cpu.xregs.write(11, limbs[1]);
                                emu.cpu.xregs.write(12, limbs[2]);
                                emu.cpu.xregs.write(13, limbs[3]);
                                syscall_gas!(
                                    interpreter,
                                    if is_cold {
                                        gas::SLOAD_COLD
                                    } else {
                                        gas::SLOAD_WARM
                                    }
                                );
                            }
                            _ => {
                                return return_revert(interpreter, interpreter.gas.spent());
                            }
                        }
                    }
                    Syscall::SStore => {
                        let key1: u64 = emu.cpu.xregs.read(10);
                        let key2: u64 = emu.cpu.xregs.read(11);
                        let key3: u64 = emu.cpu.xregs.read(12);
                        let key4: u64 = emu.cpu.xregs.read(13);
                        let key = U256::from_limbs([key1, key2, key3, key4]);
                        debug!(
                            "> SSTORE ({}) - Key: {}",
                            interpreter.contract.target_address, key
                        );

                        let val1: u64 = emu.cpu.xregs.read(14);
                        let val2: u64 = emu.cpu.xregs.read(15);
                        let val3: u64 = emu.cpu.xregs.read(16);
                        let val4: u64 = emu.cpu.xregs.read(17);
                        let value = U256::from_limbs([val1, val2, val3, val4]);
                        debug!(
                            "> SSTORE ({}) - Value: {}",
                            interpreter.contract.target_address, value
                        );

                        let result = host.sstore(interpreter.contract.target_address, key, value);
                        if let Some(result) = result {
                            syscall_gas!(
                                interpreter,
                                if result.is_cold {
                                    gas::SSTORE_COLD
                                } else {
                                    gas::SSTORE_WARM
                                }
                            );
                        }
                    }
                    Syscall::ReturnDataSize => {
                        let size = interpreter.return_data_buffer.len();
                        debug!("> RETURNDATASIZE: {}", size);
                        emu.cpu.xregs.write(10, size as u64);
                    }
                    Syscall::ReturnDataCopy => {
                        let dest_offset = emu.cpu.xregs.read(10);
                        let offset = emu.cpu.xregs.read(11) as usize;
                        let size = emu.cpu.xregs.read(12) as usize;
                        let data = &interpreter.return_data_buffer.as_ref()[offset..size];
                        trace!(
                            "> RETURNDATACOPY [memory_offset: {}, offset: {}, size: {}]\n{}",
                            dest_offset, offset, size,
                            Bytes::from(data.to_vec())
                        );

                        // write return data to memory
                        let return_memory = emu
                            .cpu
                            .bus
                            .get_dram_slice(dest_offset..(dest_offset + size as u64))?;
                        return_memory.copy_from_slice(data);
                    }
                    Syscall::Call => {
                        let a0: u64 = emu.cpu.xregs.read(10);
                        let a1: u64 = emu.cpu.xregs.read(11);
                        let a2: u64 = emu.cpu.xregs.read(12);
                        let addr = Address::from_word(U256::from_limbs([a0, a1, a2, 0]).into());
                        let value: u64 = emu.cpu.xregs.read(13);

                        // Get calldata
                        let args_offset: u64 = emu.cpu.xregs.read(14);
                        let args_size: u64 = emu.cpu.xregs.read(15);
                        let calldata: Bytes = emu
                            .cpu
                            .bus
                            .get_dram_slice(args_offset..(args_offset + args_size))
                            .unwrap_or(&mut [])
                            .to_vec()
                            .into();

                        // Calculate gas cost of the call
                        // TODO: check correctness (tried using evm.codes as ref but i'm no gas wizard)
                        // TODO: unsure whether memory expansion cost is missing (should be captured in the risc-v costs)
                        let (empty_account_cost, addr_access_cost) = match host.load_account(addr) {
                            Some(account) => {
                                if account.is_cold {
                                    (0, gas::CALL_NEW_ACCOUNT)
                                } else {
                                    (0, gas::CALL_BASE)
                                }
                            }
                            None => (gas::CALL_EMPTY_ACCOUNT, gas::CALL_NEW_ACCOUNT),
                        };
                        let value_cost = if value != 0 { gas::CALL_VALUE } else { 0 };
                        let call_gas_cost = empty_account_cost + addr_access_cost + value_cost;
                        syscall_gas!(interpreter, call_gas_cost);

                        // proactively spend gas limit as the remaining will be refunded (otherwise it underflows)
                        let call_gas_limit = interpreter.gas.remaining();
                        syscall_gas!(interpreter, call_gas_limit);

                        debug!("> Call context:");
                        debug!("  - Caller: {}", interpreter.contract.target_address);
                        debug!("  - Target Address: {}", addr);
                        debug!("  - Value: {}", value);
                        debug!("  - Calldata: {:?}", calldata);
                        return Ok(InterpreterAction::Call {
                            inputs: Box::new(CallInputs {
                                input: calldata,
                                gas_limit: call_gas_limit,
                                target_address: addr,
                                bytecode_address: addr,
                                caller: interpreter.contract.target_address,
                                value: CallValue::Transfer(U256::from(value)),
                                scheme: CallScheme::Call,
                                is_static: false,
                                is_eof: false,
                                return_memory_offset: 0..0, // handled with RETURNDATACOPY
                            }),
                        });
                    }
                    Syscall::Revert => {
                        return Ok(InterpreterAction::Return {
                            result: InterpreterResult {
                                result: InstructionResult::Revert,
                                output: Bytes::from(0u32.to_be_bytes()), //TODO: return revert(0,0)
                                gas: interpreter.gas, // FIXME: gas is not correct
                            },
                        });
                    }
                    Syscall::Caller => {
                        let caller = interpreter.contract.caller;
                        // Break address into 3 u64s and write to registers
                        let caller_bytes = caller.as_slice();
                        let first_u64 = u64::from_be_bytes(caller_bytes[0..8].try_into()?);
                        emu.cpu.xregs.write(10, first_u64);
                        let second_u64 = u64::from_be_bytes(caller_bytes[8..16].try_into()?);
                        emu.cpu.xregs.write(11, second_u64);
                        let mut padded_bytes = [0u8; 8];
                        padded_bytes[..4].copy_from_slice(&caller_bytes[16..20]);
                        let third_u64 = u64::from_be_bytes(padded_bytes);
                        emu.cpu.xregs.write(12, third_u64);
                    }
                    Syscall::Keccak256 => {
                        let ret_offset: u64 = emu.cpu.xregs.read(10);
                        let ret_size: u64 = emu.cpu.xregs.read(11);
                        let data_bytes = dram_slice(emu, ret_offset, ret_size)?;

                        let mut hasher = Keccak256::new();
                        hasher.update(data_bytes);
                        let hash: U256 = hasher.finalize().into();
                        debug!("KECCAK256: {:?}", hash);

                        let limbs = hash.as_limbs();
                        emu.cpu.xregs.write(10, limbs[0]);
                        emu.cpu.xregs.write(11, limbs[1]);
                        emu.cpu.xregs.write(12, limbs[2]);
                        emu.cpu.xregs.write(13, limbs[3]);
                    }
                    Syscall::CallValue => {
                        let value = interpreter.contract.call_value;
                        let limbs = value.into_limbs();
                        emu.cpu.xregs.write(10, limbs[0]);
                        emu.cpu.xregs.write(11, limbs[1]);
                        emu.cpu.xregs.write(12, limbs[2]);
                        emu.cpu.xregs.write(13, limbs[3]);
                    }
                    Syscall::BaseFee => {
                        let value = host.env().block.basefee;
                        let limbs = value.as_limbs();
                        emu.cpu.xregs.write(10, limbs[0]);
                        emu.cpu.xregs.write(11, limbs[1]);
                        emu.cpu.xregs.write(12, limbs[2]);
                        emu.cpu.xregs.write(13, limbs[3]);
                    }
                    Syscall::ChainId => {
                        let value = host.env().cfg.chain_id;
                        emu.cpu.xregs.write(10, value);
                    }
                    Syscall::GasLimit => {
                        let limit = host.env().block.gas_limit;
                        let limbs = limit.as_limbs();
                        emu.cpu.xregs.write(10, limbs[0]);
                        emu.cpu.xregs.write(11, limbs[1]);
                        emu.cpu.xregs.write(12, limbs[2]);
                        emu.cpu.xregs.write(13, limbs[3]);
                    }
                    Syscall::Number => {
                        let number = host.env().block.number;
                        let limbs = number.as_limbs();
                        emu.cpu.xregs.write(10, limbs[0]);
                        emu.cpu.xregs.write(11, limbs[1]);
                        emu.cpu.xregs.write(12, limbs[2]);
                        emu.cpu.xregs.write(13, limbs[3]);
                    }
                    Syscall::Timestamp => {
                        let timestamp = host.env().block.timestamp;
                        let limbs = timestamp.as_limbs();
                        emu.cpu.xregs.write(10, limbs[0]);
                        emu.cpu.xregs.write(11, limbs[1]);
                        emu.cpu.xregs.write(12, limbs[2]);
                        emu.cpu.xregs.write(13, limbs[3]);
                    }
                    Syscall::GasPrice => {
                        let value = host.env().tx.gas_price;
                        let limbs = value.as_limbs();
                        emu.cpu.xregs.write(10, limbs[0]);
                        emu.cpu.xregs.write(11, limbs[1]);
                        emu.cpu.xregs.write(12, limbs[2]);
                        emu.cpu.xregs.write(13, limbs[3]);
                    }
                    Syscall::Origin => {
                        // Syscall::Origin
                        let origin = host.env().tx.caller;
                        // Break address into 3 u64s and write to registers
                        let origin_bytes = origin.as_slice();

                        let first_u64 = u64::from_be_bytes(origin_bytes[0..8].try_into().unwrap());
                        emu.cpu.xregs.write(10, first_u64);

                        let second_u64 =
                            u64::from_be_bytes(origin_bytes[8..16].try_into().unwrap());
                        emu.cpu.xregs.write(11, second_u64);

                        let mut padded_bytes = [0u8; 8];
                        padded_bytes[..4].copy_from_slice(&origin_bytes[16..20]);
                        let third_u64 = u64::from_be_bytes(padded_bytes);
                        emu.cpu.xregs.write(12, third_u64);
                    }
                    Syscall::Log => {
                        let data_ptr: u64 = emu.cpu.xregs.read(10);
                        let data_size: u64 = emu.cpu.xregs.read(11);
                        let topics_ptr: u64 = emu.cpu.xregs.read(12);
                        let topics_size: u64 = emu.cpu.xregs.read(13);

                        // Read data
                        let data_slice = emu
                            .cpu
                            .bus
                            .get_dram_slice(data_ptr..(data_ptr + data_size))
                            .unwrap_or(&mut []);
                        let data = data_slice.to_vec();

                        // Read topics
                        let topics_start = topics_ptr;
                        let topics_end = topics_ptr + topics_size * 32;
                        let topics_slice = emu
                            .cpu
                            .bus
                            .get_dram_slice(topics_start..topics_end)
                            .unwrap_or(&mut []);
                        let topics = topics_slice
                            .chunks(32)
                            .map(B256::from_slice)
                            .collect::<Vec<B256>>();

                        host.log(Log::new_unchecked(
                            interpreter.contract.target_address,
                            topics,
                            data.into(),
                        ));
                    }
                }
            }
            Ok(_) => {
                trace!("Successful instruction at PC: {:#x}", emu.cpu.pc);
                continue;
            }
            Err(e) => {
                debug!("Execution error: {:#?}", e);
                syscall_gas!(interpreter, r55_gas_used(&emu.cpu.inst_counter));
                return return_revert(interpreter, interpreter.gas.spent());
            }
        }
    }
}

/// Returns RISC-V DRAM slice in a given size range, starts with a given offset
fn dram_slice(emu: &mut Emulator, ret_offset: u64, ret_size: u64) -> Result<&mut [u8]> {
    if ret_size != 0 {
        Ok(emu
            .cpu
            .bus
            .get_dram_slice(ret_offset..(ret_offset + ret_size))?)
    } else {
        Ok(&mut [])
    }
}

fn r55_gas_used(inst_count: &BTreeMap<String, u64>) -> u64 {
    let total_cost = inst_count
        .iter()
        .map(|(inst_name, count)|
            // Gas cost = number of instructions * cycles per instruction
            match inst_name.as_str() {
                // Gas map to approximate cost of each instruction
                // References:
                // http://ithare.com/infographics-operation-costs-in-cpu-clock-cycles/
                // https://www.evm.codes/?fork=cancun#54
                // Division and remainder
                s if s.starts_with("div") || s.starts_with("rem") => count * 25,
                // Multiplications
                s if s.starts_with("mul") => count * 5,
                // Loads
                "lb" | "lh" | "lw" | "ld" | "lbu" | "lhu" | "lwu" => count * 3, // Cost analagous to `MLOAD`
                // Stores
                "sb" | "sh" | "sw" | "sd" | "sc.w" | "sc.d" => count * 3, // Cost analagous to `MSTORE`
                // Branching
                "beq" | "bne" | "blt" | "bge" | "bltu" | "bgeu" | "jal" | "jalr" => count * 3,
                _ => *count, // All other instructions including `add` and `sub`
        })
        .sum::<u64>();

    // This is the minimum 'gas used' to ABI decode 'empty' calldata into Rust type arguments. Real calldata will take more gas.
    // Internalising this would focus gas metering more on the function logic
    let abi_decode_cost = 9_175_538;

    total_cost - abi_decode_cost
}<|MERGE_RESOLUTION|>--- conflicted
+++ resolved
@@ -26,19 +26,25 @@
     bytecode: Bytes,
     encoded_args: Option<Vec<u8>>,
 ) -> Result<Address> {
-    // Craft initcode: [0xFF][codesize][bytecode][constructor_args]
-    let codesize = U32::from(bytecode.len());
-    debug!("CODESIZE: {}", codesize);
-
-    let mut init_code = Vec::new();
-    init_code.push(0xff);
-    init_code.extend_from_slice(&Bytes::from(codesize.to_be_bytes_vec()));
-    init_code.extend_from_slice(&bytecode);
-    if let Some(args) = encoded_args {
-        debug!("ENCODED_ARGS: {:#?}", Bytes::from(args.clone()));
-        init_code.extend_from_slice(&args);
-    }
-    debug!("INITCODE SIZE: {}", init_code.len());
+    let init_code = if Some(&0xff) == bytecode.first() { 
+        // Craft R55 initcode: [0xFF][codesize][bytecode][constructor_args]
+        let codesize = U32::from(bytecode.len());
+        debug!("CODESIZE: {}", codesize);
+
+        let mut init_code = Vec::new();
+        init_code.push(0xff);
+        init_code.extend_from_slice(&Bytes::from(codesize.to_be_bytes_vec()));
+        init_code.extend_from_slice(&bytecode);
+        if let Some(args) = encoded_args {
+            debug!("ENCODED_ARGS: {:#?}", Bytes::from(args.clone()));
+            init_code.extend_from_slice(&args);
+        }
+        debug!("INITCODE SIZE: {}", init_code.len());
+        Bytes::from(init_code)
+    } else {
+        // do not modify bytecode for EVM contracts
+        bytecode
+    };
 
     // Run CREATE tx
     let mut evm = Evm::builder()
@@ -46,7 +52,7 @@
         .modify_tx_env(|tx| {
             tx.caller = address!("000000000000000000000000000000000000000A");
             tx.transact_to = TransactTo::Create;
-            tx.data = Bytes::from(init_code);
+            tx.data = init_code;
             tx.value = U256::from(0);
         })
         .append_handler_register(handle_register)
@@ -124,10 +130,6 @@
         return None;
     };
 
-<<<<<<< HEAD
-    match setup_from_elf(bytecode, &interpreter.contract.input) {
-        Ok(emu) => Some( RVEmu { emu } ),
-=======
     let (code, calldata) = if frame.is_create() {
         let (code_size, init_code) = bytecode.split_at(4);
         let Some((0xFF, bytecode)) = init_code.split_first() else {
@@ -145,11 +147,7 @@
     };
 
     match setup_from_elf(code, calldata) {
-        Ok(emu) => Some(RVEmu {
-            emu,
-            returned_data_destiny: None,
-        }),
->>>>>>> fe46cdee
+        Ok(emu) => Some( RVEmu { emu } ),
         Err(err) => {
             warn!("Failed to setup from ELF: {err}");
             None
